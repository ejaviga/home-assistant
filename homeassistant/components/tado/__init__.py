"""Support for the (unofficial) Tado API."""
import logging
import urllib
from datetime import timedelta

import voluptuous as vol

from homeassistant.helpers.discovery import load_platform
from homeassistant.helpers import config_validation as cv
from homeassistant.const import CONF_USERNAME, CONF_PASSWORD
from homeassistant.util import Throttle

_LOGGER = logging.getLogger(__name__)

DATA_TADO = "tado_data"
DOMAIN = "tado"

MIN_TIME_BETWEEN_UPDATES = timedelta(seconds=10)

TADO_COMPONENTS = ["sensor", "climate"]

CONFIG_SCHEMA = vol.Schema(
    {
        DOMAIN: vol.Schema(
            {
                vol.Required(CONF_USERNAME): cv.string,
                vol.Required(CONF_PASSWORD): cv.string,
            }
        )
    },
    extra=vol.ALLOW_EXTRA,
)


def setup(hass, config):
    """Set up of the Tado component."""
    username = config[DOMAIN][CONF_USERNAME]
    password = config[DOMAIN][CONF_PASSWORD]

    from PyTado.interface import Tado

    try:
        tado = Tado(username, password)
        tado.setDebugging(True)
    except (RuntimeError, urllib.error.HTTPError):
        _LOGGER.error("Unable to connect to mytado with username and password")
        return False

    hass.data[DATA_TADO] = TadoDataStore(tado)

    for component in TADO_COMPONENTS:
        load_platform(hass, component, DOMAIN, {}, config)

    return True


class TadoDataStore:
    """An object to store the Tado data."""

    def __init__(self, tado):
        """Initialize Tado data store."""
        self.tado = tado

        self.sensors = {}
        self.data = {}

    @Throttle(MIN_TIME_BETWEEN_UPDATES)
    def update(self):
        """Update the internal data from mytado.com."""
        for data_id, sensor in list(self.sensors.items()):
            data = None

            try:
                if "zone" in sensor:
                    _LOGGER.debug(
                        "Querying mytado.com for zone %s %s",
                        sensor["id"],
                        sensor["name"],
                    )
                    data = self.tado.getState(sensor["id"])

                if "device" in sensor:
                    _LOGGER.debug(
                        "Querying mytado.com for device %s %s",
                        sensor["id"],
                        sensor["name"],
                    )
                    data = self.tado.getDevices()[0]

            except RuntimeError:
                _LOGGER.error(
                    "Unable to connect to myTado. %s %s", sensor["id"], sensor["id"]
                )

            self.data[data_id] = data

    def add_sensor(self, data_id, sensor):
        """Add a sensor to update in _update()."""
        self.sensors[data_id] = sensor
        self.data[data_id] = None

    def get_data(self, data_id):
        """Get the cached data."""
        data = {"error": "no data"}

        if data_id in self.data:
            data = self.data[data_id]

        return data

    def get_zones(self):
        """Wrap for getZones()."""
        return self.tado.getZones()

    def get_capabilities(self, tado_id):
        """Wrap for getCapabilities(..)."""
        return self.tado.getCapabilities(tado_id)

    def get_me(self):
        """Wrap for getMet()."""
        return self.tado.getMe()

    def reset_zone_overlay(self, zone_id):
        """Wrap for resetZoneOverlay(..)."""
        self.tado.resetZoneOverlay(zone_id)
        self.update(no_throttle=True)  # pylint: disable=unexpected-keyword-arg

    def set_zone_overlay(self, zone_id, overlayMode, temperature=None, 
                         duration=None, deviceType='HEATING', mode=None):
        """Wrap for setZoneOverlay(..)."""
        self.tado.setZoneOverlay(zone_id, overlayMode, temperature, 
                                 duration, deviceType, 'ON', mode)
        self.update(no_throttle=True)  # pylint: disable=unexpected-keyword-arg

    def set_zone_off(self, zone_id, overlayMode, deviceType='HEATING'):
        """Set a zone to off."""
<<<<<<< HEAD
        self.tado.setZoneOverlay(zone_id, overlayMode, None, None, 
                                 deviceType, 'OFF')
=======
        self.tado.setZoneOverlay(zone_id, mode, None, None, "HEATING", "OFF")
>>>>>>> 2f7c57b2
        self.update(no_throttle=True)  # pylint: disable=unexpected-keyword-arg<|MERGE_RESOLUTION|>--- conflicted
+++ resolved
@@ -134,10 +134,6 @@
 
     def set_zone_off(self, zone_id, overlayMode, deviceType='HEATING'):
         """Set a zone to off."""
-<<<<<<< HEAD
         self.tado.setZoneOverlay(zone_id, overlayMode, None, None, 
                                  deviceType, 'OFF')
-=======
-        self.tado.setZoneOverlay(zone_id, mode, None, None, "HEATING", "OFF")
->>>>>>> 2f7c57b2
         self.update(no_throttle=True)  # pylint: disable=unexpected-keyword-arg